--- conflicted
+++ resolved
@@ -395,11 +395,7 @@
                     <div class="settings-option">
                         <label for="encryption-toggle">End-to-End Encryption</label>
                         <label class="toggle-switch">
-<<<<<<< HEAD
-                            <input type="checkbox" id="encryption-toggle" disabled>
-=======
                             <input type="checkbox" id="encryption-toggle" disabled> <!-- Editing Disabled css -->
->>>>>>> 40548288
                             <span class="toggle-slider"></span>
                         </label>
                     </div>
@@ -454,15 +450,9 @@
 
                     <!-- Sound Notifications -->
                     <div class="settings-option">
-<<<<<<< HEAD
-                        <label for="notification-toggle">Enable toasts</label>
-                        <label class="toggle-switch">
-                            <input type="checkbox" id="notification-toggle" checked>
-=======
                         <label for="notification-toggle">Toggle toast notifications</label>
                         <label class="toggle-switch">
                             <input type="checkbox" id="notification-toggle" disabled>
->>>>>>> 40548288
                             <span class="toggle-slider"></span>
                         </label>
                     </div>
