--- conflicted
+++ resolved
@@ -460,15 +460,9 @@
   word-wrap: break-word;
   animation: messageAppear 0.3s ease-out;
   max-width: 80%;
-<<<<<<< HEAD
   background: transparent !important; /* Force transparency */
   padding: 0; /* Remove padding that might be causing issues */
   align-self: flex-start; /* Default alignment for other users' messages */
-=======
-  background-color: var(--bg-tertiary);
-  align-self: flex-start; /* Default alignment for other users' messages */
-
->>>>>>> f59ee327
 }
 
 #messages li.self-message {
@@ -500,11 +494,7 @@
 
 /* Self Message Styling */
 .self-message .message {
-<<<<<<< HEAD
   background-color: var(rgba(255, 255, 255, 0.5));
-=======
-  background-color: var(--accent-tertiary);
->>>>>>> f59ee327
 }
 
 /* User Avatar Styling */
@@ -512,12 +502,9 @@
   display: flex;
   align-items: flex-end;
   gap: 8px;
-<<<<<<< HEAD
   background: transparent !important; /* Force transparency */
   padding: 0; /* Remove any padding */
   margin: 0; /* Remove any margin */
-=======
->>>>>>> f59ee327
 }
 
 .message .username {
@@ -530,7 +517,6 @@
   width: 32px;
   height: 32px;
   border-radius: 50%;
-<<<<<<< HEAD
   background-color: var(--accent-tertiary); /* Default background for all avatars */
   display: flex;
   align-items: center;
@@ -544,7 +530,6 @@
   overflow: hidden; /* Ensure content doesn't spill out */
   margin: 0; /* Reset any margins */
   padding: 0; /* Reset any padding */
-=======
   background-color: var(--bg-secondary);
   display: flex;
   align-items: center;
@@ -555,7 +540,6 @@
   flex-shrink: 0;
   box-shadow: 0 2px 4px var(--shadow-light);
   border: 2px solid var(--border-color);
->>>>>>> f59ee327
 }
 .self-message .avatar {
   order: 1; /* Move avatar to the right for self messages */
