--- conflicted
+++ resolved
@@ -568,13 +568,10 @@
   
   // Generate a consistent color based on username
   const hue = getHashCode(message.username) % 360;
-<<<<<<< HEAD
-  avatar.style.backgroundColor = `hsl(${hue}, 70%, 40%)`;
-=======
+  
   if (!isCurrentUser) {
     avatar.style.backgroundColor = `hsl(${hue}, 70%, 40%)`;
   }
->>>>>>> f59ee327
   
   // Create message content
   const messageElement = document.createElement('div');
